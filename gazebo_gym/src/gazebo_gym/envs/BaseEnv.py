--- conflicted
+++ resolved
@@ -190,18 +190,6 @@
             avgSimTimeStepDuration = self._lastStepEndSimTimeFromStart/self._framesCounter
             totEpisodeWallDuration = time.time() - self._lastResetTime
             resetWallDuration = self._lastPostResetTime-self._lastResetTime
-<<<<<<< HEAD
-            rospy.loginfo(" - Average env step wall-time duration  = "+str(self._envStepDurationAverage.getAverage()))
-            rospy.loginfo(" - Average sim step wall-time duration  = "+str(self._wallStepDurationAverage.getAverage()))
-            rospy.loginfo(" - Average action duration              = "+str(self._startActionDurationAverage.getAverage()))
-            rospy.loginfo(" - Average observation duration         = "+str(self._observationDurationAverage.getAverage()))
-            rospy.loginfo(" - Average sim time step duration       = "+str(avgSimTimeStepDuration))
-            rospy.loginfo(" - Total episode wall duration          = "+str(totEpisodeWallDuration))
-            rospy.loginfo(" - Reset wall duration                  = "+str(resetWallDuration) +" ({:.2f}%)".format(resetWallDuration/totEpisodeWallDuration*100))
-            rospy.loginfo(" - Frames count                         = "+str(self._framesCounter))
-            rospy.loginfo(" - Total episode reward                 = "+str(self._totalEpisodeReward))
-            rospy.loginfo(" - Wall fps                             = "+str(self._framesCounter/totEpisodeWallDuration))
-=======
             self._reset_dbgInfo_timings["avg_env_step_wall_duration"] = self._envStepDurationAverage.getAverage()
             self._reset_dbgInfo_timings["avg_sim_step_wall_duration"] = self._wallStepDurationAverage.getAverage()
             self._reset_dbgInfo_timings["avg_act_wall_duration"] = self._startActionDurationAverage.getAverage()
@@ -219,7 +207,6 @@
                 rospy.loginfo(  "ep_reward = {:f}".format(self._reset_dbgInfo_timings["ep_reward"])+
                                 " \t ep_frames_count = {:d}".format(self._reset_dbgInfo_timings["ep_frames_count"])+
                                 " \t wall_fps = {:f}".format(self._reset_dbgInfo_timings["wall_fps"]))
->>>>>>> 0a7746ff
 
         self._lastResetTime = time.time()
         #reset simulation state

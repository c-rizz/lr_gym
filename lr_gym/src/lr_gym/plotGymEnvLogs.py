#!/usr/bin/env python3

from posixpath import abspath

from numpy.lib.shape_base import split
from pandas.core.reshape.concat import concat
import seaborn as sns
import pandas as pd
import matplotlib.pyplot as plt
import matplotlib
import argparse
import time
import signal
import os
import numpy as np
from typing import List

<<<<<<< HEAD
class TickFormatter:
    def __init__(self,data,base_xdataid,additional_xdataids):
        self.data = data
        self.base_xdataid = base_xdataid
        self.additional_xdataids = additional_xdataids

    def update_ticks(self,x, pos):
        # print(type(x))
        # print(type(self.base_xdataid))
        # print(f"x = {x}")
        # print(f"self.base_xdataid = {self.base_xdataid}")
        lines = self.data[self.data[self.base_xdataid] == x]
        # print(f"lines.shape[0] = {lines.shape[0]}")
        # print(f"lines = {lines}")
        if lines.shape[0] == 0:
            return x
        # line = lines.iloc(0)
        ret = str(x)
        for adx in self.additional_xdataids:
            v = lines[adx].values[0]
            # print(f"v = {v}")
            # print(f"type(v) = {type(v)}")
            ret += f"\n {v:.0f}"
        # print(f"##### ret = '{ret}'")
        # print("#####")
        return ret

def makePlot(csvfiles : List[str],
=======
def prepData(csvfiles : List[str],
             x_data_id : str,
             avgFiles : bool = False,
             xscaling : float = None,
             max_x : float = None,
             deparallelize : bool = False,
             avglen : int  = 20):
    multiaxes = x_data_id is None
    if multiaxes:
        x_data_id = "reset_count"

    in_dfs = [pd.read_csv(csvfile) for csvfile in csvfiles]
    parallel_runs = len(in_dfs)
    out_dfs = []
    for df in in_dfs:
        if "success" in df:
            df["success"] = df["success"].astype(int) # boolean to 0-1
        if xscaling is not None:
            df[x_data_id] = df[x_data_id] * xscaling
        if max_x is not None:
            df = df.loc[df[x_data_id] < max_x]
    if not avgFiles:
        for df in in_dfs:
            rdf = pd.DataFrame()
            rdf["mean"] = df[y_data_id].rolling(avglen).mean()
            rdf["std"] = df[y_data_id].rolling(avglen).std()
            rdf["x"] = df[x_data_id]
            out_dfs.append(rdf)
    else:
        if max_x is None:
            max_x = float("+inf")
            for df in in_dfs:
                mx = df[x_data_id].max()
                if mx < max_x:
                    max_x = mx
        if deparallelize:
            i = 0
            for df in in_dfs:
                if x_data_id == "reset_count":
                    df[x_data_id] = df[x_data_id]*parallel_runs + i
                    i +=1
                else:
                    df[x_data_id] = df[x_data_id]*parallel_runs
            parallel_runs = 1

        concatdf = pd.concat(in_dfs)
        concatdf = concatdf.sort_values(x_data_id)
        rdf = pd.DataFrame()
        rdf["mean"] = concatdf[y_data_id].rolling(parallel_runs*avglen).mean()
        rdf["std"] = concatdf[y_data_id].rolling(parallel_runs*avglen).std()
        rdf["x"] = concatdf[x_data_id]
        out_dfs.append(rdf)
    return out_dfs


def makePlot(dfs : List[pd.DataFrame],
>>>>>>> 6501328a
             x_data_id : str,
             max_x : float,
             min_x : float,
             y_data_id : str,
             max_y : float,
             min_y : float,
             doAvg : bool = False,
             title : str = None,
             xlabel : str = None,
             ylabel : str = None,
             noRaw : bool = False,
             dfLabels : List[str] = None):

    multiaxes = x_data_id is None
    if multiaxes:
        x_data_id = "reset_count"
    plt.clf()

    showLegend = True
    if dfLabels is None:
        dfLabels = [None]*len(dfs)
        showLegend = False


    sns.set_theme(style="darkgrid")
    palette = sns.color_palette("husl", len(dfs))
    i = 0
    if not noRaw:
        for df in dfs:
            c = palette[i]
            if doAvg:
                c = [(e+1)/2 for e in c]
            p = sns.lineplot(data=df,x=x_data_id,y=y_data_id,color=c, alpha = 0.7) #, ax = ax) #
            i+=1
    i = 0
    if doAvg:                                
        for df in dfs:
            c = palette[i]
            p = sns.lineplot(data=df,x="x",y="mean", color=c, label=dfLabels[i]) #, ax = ax) #
            cis = (df["mean"] - df["std"], df["mean"] + df["std"])
            c = [(e+1)/2 for e in c]
            p.fill_between(df["x"],cis[0],cis[1], color=c, alpha = 0.5)
            i+=1
    #plt.legend(loc='lower right', labels=names)
    # pathSplitted = os.path.dirname(csvfile).split("/")
    # plt.title(pathSplitted[-2]+"/"+pathSplitted[-1]+"/"+os.path.basename(csvfile))

    p.set_xlim(min_x,max_x) # If None they leave the current limit


    if max_y is not None or min_y is not None:
        p.set_ylim(min_y,max_y)

    if multiaxes:
        additional_xdataids = ["total_steps", "time_from_start"]
        x_label = x_data_id
        i = 1
        for adx in additional_xdataids:
            ax2 = p.twiny()
            x2 = df[adx]
            p2 = sns.lineplot(x=x2, y=np.arange(len(x2)), visible=False)
            # Move twinned axis ticks and label from top to bottom
            ax2.xaxis.set_ticks_position("bottom")
            ax2.xaxis.set_label_position("bottom")
            ax2.spines['bottom'].set_position(('outward', 10 * i))
            ax2.spines['bottom'].set_visible(False)
            plt.tick_params(which='both', bottom=False)
            ax2.set_xlabel("")
            ax2.grid(False)
            i+=1
            x_label = x_label + ", "+adx

        p.set_xlabel(x_label, labelpad = 10 * len(additional_xdataids))

    if xlabel is not None:
        p.set_xlabel(xlabel)
    if ylabel is not None:
        p.set_ylabel(ylabel)

    if showLegend:
        p.legend()

    if title is not None:
        plt.title(title)
    plt.tight_layout()



ctrl_c_received = False
def signal_handler(sig, frame):
    #print('You pressed Ctrl+C!')
    global ctrl_c_received
    ctrl_c_received = True

ap = argparse.ArgumentParser()
ap.add_argument("--csvfiles", nargs="+", required=True, type=str, help="Csv file(s) to read from")
ap.add_argument("--nogui", default=False, action='store_true', help="Dont show the plot window, just save to file")
ap.add_argument("--once", default=False, action='store_true', help="Plot only once")
ap.add_argument("--noavg", default=False, action='store_true', help="Do not plot curve average")
ap.add_argument("--avgfiles", default=False, action='store_true', help="Make an average pof the provided files instead of displaying all of them")
ap.add_argument("--noraw", default=False, action='store_true', help="Do not plot raw data")
ap.add_argument("--maxx", required=False, default=None, type=float, help="Maximum x value to plot")
ap.add_argument("--minx", required=False, default=None, type=float, help="Minimum x value to plot")
ap.add_argument("--maxy", required=False, default=None, type=float, help="Maximum y axis value")
ap.add_argument("--miny", required=False, default=None, type=float, help="Minimum y axis value")
ap.add_argument("--period", required=False, default=5, type=float, help="Seconds to wait between plot update")
ap.add_argument("--out", required=False, default=None, type=str, help="Filename for the output plot")
ap.add_argument("--ydataid", required=False, default=None, type=str, help="Data to put on the y axis")
ap.add_argument("--xdataid", required=False, default=None, type=str, help="Data to put on the x axis")
ap.add_argument("--avglen", required=False, default=20, type=int, help="Window size of running average")
ap.add_argument("--xscaling", required=False, default=1, type=float, help="Scale the x values by this factor")
ap.add_argument("--xlabel", required=False, default=None, type=str, help="label to put on x axis")
ap.add_argument("--ylabel", required=False, default=None, type=str, help="label to put on y axis")
ap.add_argument("--title", required=False, default=None, type=str, help="plot title")
ap.add_argument("--format", required=False, default="pdf", type=str, help="format of the output file")
ap.add_argument("--savedfs", default=False, action='store_true', help="Save prepped dataframes as csv")
ap.add_argument("--dontplot", default=False, action='store_true', help="Do not plot")
ap.add_argument("--loadprepped", default=False, action='store_true', help="load already prepared csv files")
ap.add_argument("--deparallelize", default=False, action='store_true', help="Transform data collected in parallel in sequential data")
ap.add_argument("--legend", nargs="+", required=False, default=None, type=str, help="List of the labels to put in the legend")


ap.set_defaults(feature=True)
args = vars(ap.parse_args())
signal.signal(signal.SIGINT, signal_handler)

matplotlib.rcParams['figure.raise_window'] = False
#matplotlib.use('Tkagg')
if not args["nogui"]:
    plt.ion()
    plt.show()

if args["ydataid"] is not None:
    y_data_id = args["ydataid"]
else:
    y_data_id="ep_reward"

x_data_id = args["xdataid"]

#fig, ax = plt.subplots(figsize=(11, 8.5))
while not ctrl_c_received:
    #print("Plotting")
    try:
        csvfiles = args["csvfiles"]
        commonPath = os.path.commonpath([os.path.abspath(os.path.dirname(cf)) for cf in csvfiles])
        title = args["title"]
        if title is None:
            title = commonPath.split("/")[-1]
        if title.lower() == "none":
            title = None
        if not args["loadprepped"]:
            dfs = prepData(csvfiles=csvfiles,
                            x_data_id=args["xdataid"],
                            avgFiles=args["avgfiles"],
                            xscaling=args["xscaling"],
                            max_x = args["maxx"],
                            deparallelize = args["deparallelize"],
                            avglen=args["avglen"])
        else:
            dfs = [pd.read_csv(csvfile) for csvfile in csvfiles]
        if args["savedfs"]:
            i = 0
            for df in dfs:
                path = commonPath+"/preppedDf_"+str(i)+".csv"
                df.to_csv(path)
                print("Saved to "+path)
                i+=1
        if not args["dontplot"]:
            if args["legend"] is not None:
                dfLabels = args["legend"]
            elif args["avgfiles"]:
                dfLabels = None
            else:
                dfLabels = [None]*len(dfs)
                i = 0
                for csvfile in csvfiles:
                    for f in csvfile.split("/"):
                        if f.startswith("seed_"):
                            dfLabels[i] = f[5:]
                    if dfLabels[i] is None:
                        dfLabels[i] = chr(65+i)
                    i+=1

            makePlot(dfs,
                    x_data_id,
                    max_x = args["maxx"],
                    min_x = args["minx"],
                    y_data_id=y_data_id,
                    max_y = args["maxy"],
                    min_y= args["miny"],
                    doAvg = not args["noavg"],
                    title = title,
                    xlabel = args["xlabel"],
                    ylabel = args["ylabel"],
                    noRaw = args["noraw"],
                    dfLabels=dfLabels)
            if args["out"] is not None:
                fname = args["out"]
                if fname.split(".")[-1] == "png":
                    plt.savefig(fname, dpi=1200)
                else:
                    plt.savefig(fname)
            else:
                fname = y_data_id
                if args["avgfiles"]:
                    fname+="_avg"
                path = commonPath+"/"+fname+"."+args["format"]
                if args["format"] == "png":
                    plt.savefig(path, dpi=1200)
                else:
                    plt.savefig(path)
                print("Saved to "+path)

            #plt.show(block=True)
            if not args["nogui"]:
                plt.draw()
                plt.pause(0.01)
                if args["once"]:
                    plt.show(block=True)
                    break
    except pd.errors.EmptyDataError:
        print("No data...")
    except FileNotFoundError as e:
        print("File not present... e="+str(e))
    if args["once"]:
        break
    plt.pause(args["period"])<|MERGE_RESOLUTION|>--- conflicted
+++ resolved
@@ -15,36 +15,6 @@
 import numpy as np
 from typing import List
 
-<<<<<<< HEAD
-class TickFormatter:
-    def __init__(self,data,base_xdataid,additional_xdataids):
-        self.data = data
-        self.base_xdataid = base_xdataid
-        self.additional_xdataids = additional_xdataids
-
-    def update_ticks(self,x, pos):
-        # print(type(x))
-        # print(type(self.base_xdataid))
-        # print(f"x = {x}")
-        # print(f"self.base_xdataid = {self.base_xdataid}")
-        lines = self.data[self.data[self.base_xdataid] == x]
-        # print(f"lines.shape[0] = {lines.shape[0]}")
-        # print(f"lines = {lines}")
-        if lines.shape[0] == 0:
-            return x
-        # line = lines.iloc(0)
-        ret = str(x)
-        for adx in self.additional_xdataids:
-            v = lines[adx].values[0]
-            # print(f"v = {v}")
-            # print(f"type(v) = {type(v)}")
-            ret += f"\n {v:.0f}"
-        # print(f"##### ret = '{ret}'")
-        # print("#####")
-        return ret
-
-def makePlot(csvfiles : List[str],
-=======
 def prepData(csvfiles : List[str],
              x_data_id : str,
              avgFiles : bool = False,
@@ -101,7 +71,6 @@
 
 
 def makePlot(dfs : List[pd.DataFrame],
->>>>>>> 6501328a
              x_data_id : str,
              max_x : float,
              min_x : float,

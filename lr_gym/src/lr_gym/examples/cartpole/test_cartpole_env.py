--- conflicted
+++ resolved
@@ -133,8 +133,6 @@
         disp = Display()
         disp.start()  
 
-
-<<<<<<< HEAD
     
     if args["pybullet"]:
         PyBulletUtils.buildSimpleEnv(os.path.dirname(os.path.realpath(__file__))+"/../models/cartpole_v0.urdf")
@@ -143,16 +141,6 @@
         simulatorController = GazeboController(stepLength_sec = args["steplength"])
 
     main(simulatorController, doRender = args["render"], noPlugin=args["noplugin"], saveFrames=args["saveframes"], stepLength_sec=args["steplength"], sleepLength = args["sleeplength"])
-=======
-    with Display() as disp:
-        if args["pybullet"]:
-            PyBulletUtils.buildSimpleEnv(os.path.dirname(os.path.realpath(__file__))+"/../models/cartpole_v0.urdf")
-            simulatorController = PyBulletController(stepLength_sec = args["steplength"])
-        else:
-            simulatorController = GazeboController(stepLength_sec = args["steplength"])
-
-    main(simulatorController, doRender = args["render"], noPlugin=args["noplugin"], saveFrames=args["saveframes"], stepLength_sec=args["steplength"], sleepLength = args["sleeplength"])
 
     if args["xvfb"]:    
-        disp.stop()
->>>>>>> 8e26cbef
+        disp.stop()